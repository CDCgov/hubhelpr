#' Check if a user is authorized to modify model
#' directories. This function verifies whether a GitHub
#' user is authorized to modify specific model directories
#' in a Hub by checking the designated users in model
#' metadata.
#'
#' @param changed_dirs Character vector. Directory names
#' that have been changed.
#' @param gh_actor Character. GitHub username of the person
#' making changes.
#' @param base_hub_path Character. Path to the base hub
#' directory.
#'
#' @return Exits invisibly, with error if the user is
#' unauthorized and prints success message if authorized.
#'
#' @export
check_authorized_users <- function(
  changed_dirs,
  gh_actor,
  base_hub_path
) {
  checkmate::assert_character(changed_dirs, min.len = 1)
  checkmate::assert_scalar(gh_actor)
  checkmate::assert_string(base_hub_path)

  model_metadata <- hubData::load_model_metadata(base_hub_path)

  dir_users_map <- model_metadata |>
    dplyr::group_by(.data$model_id) |>
    dplyr::summarize(
      authorized_users = list(
        as.character(na.omit(.data$designated_github_users))
      ),
      .groups = "drop"
    ) |>
    dplyr::rename(dir = "model_id")

  changed_dirs_tbl <- tibble::tibble(dir = changed_dirs)

  authorization_check <- changed_dirs_tbl |>
    dplyr::left_join(dir_users_map, by = "dir") |>
    dplyr::mutate(
<<<<<<< HEAD
      dir_not_modifiable = is.na(.data$authorized_users),
=======
      dir_not_modifiable = purrr::map_lgl(.data$authorized_users, is.null)
>>>>>>> 3c5583b7
      has_authorized_users = purrr::map_lgl(
        .data$authorized_users,
        \(authorized) length(authorized) > 0
      ),
      actor_authorized = purrr::map_lgl(
        .data$authorized_users,
        \(authorized) gh_actor %in% authorized
      )
    )

  problem_dirs <- authorization_check |>
    dplyr::filter(!.data$actor_authorized)

  if (nrow(problem_dirs) > 0) {
    error_messages <- problem_dirs |>
      dplyr::mutate(
        error_msg = dplyr::case_when(
          .data$dir_not_modifiable ~
            paste0(
              "'",
              .data$dir,
              "' is not authorized for modification."
            ),
          !.data$has_authorized_users ~
            paste0(
              "Changes found in '",
              .data$dir,
              "/'; no authorized users listed."
            ),
          TRUE ~
            paste0(
              "Only the following users can modify: '",
              .data$dir,
              "/': ",
              purrr::map_chr(
                .data$authorized_users,
                function(x) paste(x, collapse = ", ")
              )
            )
        )
      ) |>
      dplyr::pull(.data$error_msg)

    cli::cli_abort(
      c(
        "Authorization check failed for user '{gh_actor}':",
        error_messages
      )
    )
  }

  cli::cli_inform(
    "Success: Changes authorized for user '{gh_actor}'."
  )
  invisible()
}<|MERGE_RESOLUTION|>--- conflicted
+++ resolved
@@ -41,11 +41,7 @@
   authorization_check <- changed_dirs_tbl |>
     dplyr::left_join(dir_users_map, by = "dir") |>
     dplyr::mutate(
-<<<<<<< HEAD
-      dir_not_modifiable = is.na(.data$authorized_users),
-=======
-      dir_not_modifiable = purrr::map_lgl(.data$authorized_users, is.null)
->>>>>>> 3c5583b7
+      dir_not_modifiable = purrr::map_lgl(.data$authorized_users, is.null),
       has_authorized_users = purrr::map_lgl(
         .data$authorized_users,
         \(authorized) length(authorized) > 0
@@ -53,7 +49,7 @@
       actor_authorized = purrr::map_lgl(
         .data$authorized_users,
         \(authorized) gh_actor %in% authorized
-      )
+      ),
     )
 
   problem_dirs <- authorization_check |>
