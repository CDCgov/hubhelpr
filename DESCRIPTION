--- conflicted
+++ resolved
@@ -10,11 +10,7 @@
 Encoding: UTF-8
 Roxygen: list(markdown = TRUE)
 RoxygenNote: 7.3.2
-<<<<<<< HEAD
 Imports: 
-=======
-Imports:
->>>>>>> 02ccd97a
     dplyr,
     forecasttools,
     fs,
@@ -25,10 +21,5 @@
 Remotes:
     forecasttools=github::cdcgov/forecasttools
 Suggests:
-<<<<<<< HEAD
-    testthat,
-    tibble
-=======
-    testthat (>= 3.0.0)
-Config/testthat/edition: 3
->>>>>>> 02ccd97a
+    tibble,
+    testthat (>= 3.0.0)