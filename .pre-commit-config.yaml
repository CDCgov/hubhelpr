repos:
#####
# Basic file cleanliness
-   repo: https://github.com/pre-commit/pre-commit-hooks
    rev: v6.0.0
    hooks:
    -   id: check-added-large-files
    -   id: check-yaml
    -   id: check-toml
    -   id: end-of-file-fixer
    -   id: mixed-line-ending
    -   id: trailing-whitespace
#####
# Python
- repo: https://github.com/astral-sh/ruff-pre-commit
<<<<<<< HEAD
  rev: v0.13.1
=======
  rev: v0.14.5
>>>>>>> f7a56044
  hooks:
    # Sort imports
    - id: ruff
      args: ['check', '--select', 'I', '--fix']
    # Run the linter
    - id: ruff
      args: ['--line-length', '79']
    # Run the formatter
    - id: ruff-format
      args: ['--line-length', '79']
#####
# R
-   repo: https://github.com/lorenzwalthert/precommit
<<<<<<< HEAD
    rev: v0.4.3.9014
=======
    rev: v0.4.3.9017
>>>>>>> f7a56044
    hooks:
    -   id: lintr
#####
# Java
- repo: https://github.com/macisamuele/language-formatters-pre-commit-hooks
  rev: v2.15.0
  hooks:
  - id: pretty-format-java
    args: [--aosp,--autofix]
#####
# Julia
# Due to lack of first-class Julia support, this needs Julia local install
#   and JuliaFormatter.jl installed in the library
# - repo: https://github.com/domluna/JuliaFormatter.jl
#   rev: v1.0.39
#   hooks:
#   - id: julia-formatter
#####
# Secrets
-   repo: https://github.com/Yelp/detect-secrets
    rev: v1.5.0
    hooks:
    -   id: detect-secrets
        args: ['--baseline', '.secrets.baseline']
        exclude: package.lock.json
-   repo: https://github.com/crate-ci/typos
    rev: v1
    hooks:
    -   id: typos
        args: ["--force-exclude"]<|MERGE_RESOLUTION|>--- conflicted
+++ resolved
@@ -13,11 +13,7 @@
 #####
 # Python
 - repo: https://github.com/astral-sh/ruff-pre-commit
-<<<<<<< HEAD
-  rev: v0.13.1
-=======
   rev: v0.14.5
->>>>>>> f7a56044
   hooks:
     # Sort imports
     - id: ruff
@@ -31,11 +27,7 @@
 #####
 # R
 -   repo: https://github.com/lorenzwalthert/precommit
-<<<<<<< HEAD
-    rev: v0.4.3.9014
-=======
     rev: v0.4.3.9017
->>>>>>> f7a56044
     hooks:
     -   id: lintr
 #####
